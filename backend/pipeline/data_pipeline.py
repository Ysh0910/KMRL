--- conflicted
+++ resolved
@@ -117,31 +117,19 @@
     # 1. Process Fitness Certificates
     fitness_data = all_data.get('fitness_certificates', [])
     for cert in fitness_data:
-<<<<<<< HEAD
-        status = 'True'
-=======
         status = "True"
->>>>>>> 7e31ffc9
         try:
             # Check validity date
             validity_date = datetime.strptime(cert['expiry_date'], '%d-%m-%Y').date()
             if validity_date < today:
-<<<<<<< HEAD
-                status = 'False'
-=======
                 status = "False"
->>>>>>> 7e31ffc9
             
             # Check boolean fields if validity is ok
             if status:
                 if not (cert['braking'].lower() == 'true' and \
                         cert['signal'].lower() == 'true' and \
                         cert['structural_integrity'].lower() == 'true'):
-<<<<<<< HEAD
-                    status = 'False'
-=======
                     status = "False"
->>>>>>> 7e31ffc9
         except (ValueError, KeyError) as e:
             print(f"Skipping fitness record due to error: {e} - Record: {cert}")
             continue
